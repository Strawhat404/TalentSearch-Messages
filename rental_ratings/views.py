--- conflicted
+++ resolved
@@ -242,12 +242,6 @@
             'helpful_votes': rating.helpful_votes
         })
 
-<<<<<<< HEAD
-    @action(detail=True, methods=['post'])
-    def report(self, request, pk=None):
-        """Report a rating"""
-        rating = self.get_object()
-=======
     @action(detail=True, methods=['post'], permission_classes=[CanReportRating])
     def report(self, request, pk=None):
         """Report a rating"""
@@ -259,7 +253,6 @@
                 'error': 'You cannot report your own rating'
             }, status=status.HTTP_400_BAD_REQUEST)
         
->>>>>>> 93e4bbf8
         rating.reported = True
         rating.save()
         
