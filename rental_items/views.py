--- conflicted
+++ resolved
@@ -360,9 +360,4 @@
         except Wishlist.DoesNotExist:
             return Response({
                 'message': 'Item not found in wishlist.'
-<<<<<<< HEAD
-            }, status=status.HTTP_404_NOT_FOUND)
-        
-=======
-            }, status=status.HTTP_404_NOT_FOUND)
->>>>>>> 93e4bbf8
+            }, status=status.HTTP_404_NOT_FOUND)