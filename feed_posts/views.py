from rest_framework import generics, status, serializers
from rest_framework.response import Response
from rest_framework.permissions import IsAuthenticated
from rest_framework.views import APIView
from .models import FeedPost, UserFollow
from .serializers import FeedPostSerializer, UserFollowSerializer
from django.utils import timezone
from drf_yasg.utils import swagger_auto_schema
from drf_yasg import openapi
import os
import logging
from authapp.services import notify_new_feed_posted

logger = logging.getLogger(__name__)

class FeedPostListView(generics.ListCreateAPIView):
    serializer_class = FeedPostSerializer
    permission_classes = [IsAuthenticated]

    def get_queryset(self):
        try:
            queryset = FeedPost.objects.all().order_by('-created_at')
            
            # Filter by profile_id
            profile_id = self.request.query_params.get('profile_id')
            if profile_id:
                queryset = queryset.filter(profile=profile_id)
            
            # Filter by project_type
            project_type = self.request.query_params.get('project_type')
            if project_type:
                queryset = queryset.filter(project_type=project_type)
            
            # Handle pagination range
            range_header = self.request.headers.get('Range')
            if range_header:
                try:
                    start, end = map(int, range_header.split('-'))
                    queryset = queryset[start:end+1]
                except (ValueError, TypeError):
                    pass
            
            return queryset
        except Exception as e:
            logger.error(f"Error in FeedPostListView.get_queryset: {e}")
            return FeedPost.objects.none()

    @swagger_auto_schema(
        operation_summary='List feed posts',
        operation_description='Get all feed posts with optional filtering',
        responses={
            200: FeedPostSerializer(many=True),
            400: openapi.Response(description="Validation Error")
        }
    )
    def get(self, request, *args, **kwargs):
        try:
            return super().get(request, *args, **kwargs)
        except Exception as e:
            logger.error(f"Error in FeedPostListView.get: {e}")
            return Response(
                {"error": "An error occurred while fetching feed posts"}, 
                status=status.HTTP_500_INTERNAL_SERVER_ERROR
            )

    @swagger_auto_schema(
        operation_summary='Create feed post',
        operation_description='Create a new feed post',
        request_body=FeedPostSerializer,
        responses={
            201: openapi.Response(
                description="Post created successfully.",
                schema=openapi.Schema(
                    type=openapi.TYPE_OBJECT,
                    properties={
                        'id': openapi.Schema(type=openapi.TYPE_STRING, example='uuid'),
                        'message': openapi.Schema(type=openapi.TYPE_STRING, example='Post created successfully')
                    }
                )
            ),
            400: openapi.Response(description="Validation Error")
        }
    )
    def post(self, request, *args, **kwargs):
        serializer = self.get_serializer(data=request.data)
        serializer.is_valid(raise_exception=True)
        self.perform_create(serializer)
        return Response({
            "id": serializer.data['id'],
            "message": "Post created successfully"
        }, status=status.HTTP_201_CREATED)

    def perform_create(self, serializer):
        # Get the user's profile
        try:
            user_profile = self.request.user.profile
            feed_post = serializer.save(profile=user_profile)
            # Trigger notification for new feed post
            notify_new_feed_posted(feed_post)
            return feed_post
        except Exception as e:
            raise serializers.ValidationError(f"User profile not found: {str(e)}")

class FeedPostDetailView(generics.RetrieveDestroyAPIView):
    queryset = FeedPost.objects.all()
    serializer_class = FeedPostSerializer
    permission_classes = [IsAuthenticated]
    lookup_field = 'id'

    @swagger_auto_schema(
        operation_summary='Get feed post by ID',
        operation_description='Get a specific feed post by its ID',
        responses={
            200: FeedPostSerializer(),
            404: openapi.Response(description="Not Found")
        }
    )
    def get(self, request, *args, **kwargs):
        return super().get(request, *args, **kwargs)

    @swagger_auto_schema(
        operation_summary='Delete feed post',
        operation_description='Delete a specific feed post by its ID',
        responses={
            200: openapi.Response(
                description="Post deleted successfully.",
                schema=openapi.Schema(
                    type=openapi.TYPE_OBJECT,
                    properties={
                        'message': openapi.Schema(type=openapi.TYPE_STRING, example='Post deleted successfully')
                    }
                )
            ),
            404: openapi.Response(description="Not Found")
        }
    )
    def delete(self, request, *args, **kwargs):
        instance = self.get_object()
        self.perform_destroy(instance)
        return Response({
            "message": "Post deleted successfully"
        }, status=status.HTTP_200_OK)

class FeedPostMediaView(APIView):
    permission_classes = [IsAuthenticated]

    def get_object(self, post_id):
        try:
            return FeedPost.objects.get(id=post_id)
        except FeedPost.DoesNotExist:
            return None

    @swagger_auto_schema(
        operation_summary='Delete media from post',
        operation_description='Delete only the media file from a post while keeping the post itself',
        responses={
            200: openapi.Response(
                description="Media deleted successfully.",
                schema=openapi.Schema(
                    type=openapi.TYPE_OBJECT,
                    properties={
                        'message': openapi.Schema(type=openapi.TYPE_STRING, example='Media deleted successfully')
                    }
                )
            ),
            404: openapi.Response(description="Not Found")
        }
    )
    def delete(self, request, *args, **kwargs):
        post_id = kwargs.get('id')
        instance = self.get_object(post_id)
        if not instance:
            return Response({
                "error": "Post not found"
            }, status=status.HTTP_404_NOT_FOUND)

        if instance.media_url:
            try:
                # Delete the file from storage
                if os.path.isfile(instance.media_url.path):
                    os.remove(instance.media_url.path)
                # Clear the media_url field
                instance.media_url = None
                instance.save()
                return Response({
                    "message": "Media deleted successfully"
                }, status=status.HTTP_200_OK)
            except Exception as e:
                return Response({
                    "error": f"Error deleting media: {str(e)}"
                }, status=status.HTTP_500_INTERNAL_SERVER_ERROR)
        return Response({
            "message": "No media to delete"
        }, status=status.HTTP_200_OK)

class FollowUserView(APIView):
    permission_classes = [IsAuthenticated]
    
    @swagger_auto_schema(
<<<<<<< HEAD
        operation_summary='Follow a user',
        operation_description='Follow another user by providing their user ID',
=======
        operation_summary='Follow a profile',
        operation_description='Follow another profile by providing their profile ID',
>>>>>>> 93e4bbf8
        request_body=openapi.Schema(
            type=openapi.TYPE_OBJECT,
            required=['following_id'],
            properties={
                'following_id': openapi.Schema(
<<<<<<< HEAD
                    type=openapi.TYPE_STRING,
                    format=openapi.FORMAT_UUID,
                    description='ID of the user to follow',
                    example='123e4567-e89b-12d3-a456-426614174000'
=======
                    type=openapi.TYPE_INTEGER,
                    description='ID of the profile to follow',
                    example=1
>>>>>>> 93e4bbf8
                )
            }
        ),
        responses={
            201: openapi.Response(
<<<<<<< HEAD
                description="User followed successfully",
=======
                description="Profile followed successfully",
>>>>>>> 93e4bbf8
                schema=openapi.Schema(
                    type=openapi.TYPE_OBJECT,
                    properties={
                        'message': openapi.Schema(
                            type=openapi.TYPE_STRING,
                            example='Followed successfully.'
                        )
                    }
                )
            ),
            400: openapi.Response(
                description="Bad Request",
                schema=openapi.Schema(
                    type=openapi.TYPE_OBJECT,
                    properties={
                        'error': openapi.Schema(
                            type=openapi.TYPE_STRING,
                            example='following_id is required'
                        )
                    }
                )
            ),
            401: openapi.Response(description="Unauthorized")
        },
        tags=['follow']
    )
    def post(self, request, *args, **kwargs):
        following_id = request.data.get('following_id')
<<<<<<< HEAD
        if not following_id:
            return Response({'error': 'following_id is required'}, status=status.HTTP_400_BAD_REQUEST)
        if str(request.user.id) == str(following_id):
            return Response({'error': 'You cannot follow yourself.'}, status=status.HTTP_400_BAD_REQUEST)
        follow, created = UserFollow.objects.get_or_create(follower=request.user, following_id=following_id)
        if not created:
            return Response({'error': 'Already following.'}, status=status.HTTP_400_BAD_REQUEST)
        return Response({'message': 'Followed successfully.'}, status=status.HTTP_201_CREATED)
=======
        
        if not following_id:
            return Response({
                'error': 'following_id is required'
            }, status=status.HTTP_400_BAD_REQUEST)
        
        try:
            # Get the user's profile
            user_profile = request.user.profile
            
            # Get the profile to follow
            from userprofile.models import Profile
            following_profile = Profile.objects.get(id=following_id)
            
            # Check if already following
            if UserFollow.objects.filter(follower=user_profile, following=following_profile).exists():
                return Response({
                    'error': 'Already following this profile'
                }, status=status.HTTP_400_BAD_REQUEST)
            
            # Create follow relationship
            UserFollow.objects.create(follower=user_profile, following=following_profile)
            
            return Response({
                'message': 'Followed successfully.'
            }, status=status.HTTP_201_CREATED)
            
        except Profile.DoesNotExist:
            return Response({
                'error': 'Profile not found'
            }, status=status.HTTP_404_NOT_FOUND)
        except Exception as e:
            return Response({
                'error': f'Error following profile: {str(e)}'
            }, status=status.HTTP_500_INTERNAL_SERVER_ERROR)
>>>>>>> 93e4bbf8

class UnfollowUserView(APIView):
    permission_classes = [IsAuthenticated]
    
    @swagger_auto_schema(
<<<<<<< HEAD
        operation_summary='Unfollow a user',
        operation_description='Unfollow another user by providing their user ID',
=======
        operation_summary='Unfollow a profile',
        operation_description='Unfollow another profile by providing their profile ID',
>>>>>>> 93e4bbf8
        request_body=openapi.Schema(
            type=openapi.TYPE_OBJECT,
            required=['following_id'],
            properties={
                'following_id': openapi.Schema(
<<<<<<< HEAD
                    type=openapi.TYPE_STRING,
                    format=openapi.FORMAT_UUID,
                    description='ID of the user to unfollow',
                    example='123e4567-e89b-12d3-a456-426614174000'
=======
                    type=openapi.TYPE_INTEGER,
                    description='ID of the profile to unfollow',
                    example=1
>>>>>>> 93e4bbf8
                )
            }
        ),
        responses={
            200: openapi.Response(
<<<<<<< HEAD
                description="User unfollowed successfully",
=======
                description="Profile unfollowed successfully",
>>>>>>> 93e4bbf8
                schema=openapi.Schema(
                    type=openapi.TYPE_OBJECT,
                    properties={
                        'message': openapi.Schema(
                            type=openapi.TYPE_STRING,
                            example='Unfollowed successfully.'
                        )
                    }
                )
            ),
            400: openapi.Response(
                description="Bad Request",
                schema=openapi.Schema(
                    type=openapi.TYPE_OBJECT,
                    properties={
                        'error': openapi.Schema(
                            type=openapi.TYPE_STRING,
                            example='following_id is required'
                        )
                    }
                )
            ),
            401: openapi.Response(description="Unauthorized")
        },
        tags=['follow']
    )
    def delete(self, request, *args, **kwargs):
        following_id = request.data.get('following_id')
<<<<<<< HEAD
        if not following_id:
            return Response({'error': 'following_id is required'}, status=status.HTTP_400_BAD_REQUEST)
        deleted, _ = UserFollow.objects.filter(follower=request.user, following_id=following_id).delete()
        if deleted:
            return Response({'message': 'Unfollowed successfully.'}, status=status.HTTP_200_OK)
        return Response({'error': 'Not following.'}, status=status.HTTP_400_BAD_REQUEST)
=======
        
        if not following_id:
            return Response({
                'error': 'following_id is required'
            }, status=status.HTTP_400_BAD_REQUEST)
        
        try:
            # Get the user's profile
            user_profile = request.user.profile
            
            # Get the profile to unfollow
            from userprofile.models import Profile
            following_profile = Profile.objects.get(id=following_id)
            
            # Check if following
            follow_relationship = UserFollow.objects.filter(
                follower=user_profile, 
                following=following_profile
            ).first()
            
            if not follow_relationship:
                return Response({
                    'error': 'Not following this profile'
                }, status=status.HTTP_400_BAD_REQUEST)
            
            # Delete follow relationship
            follow_relationship.delete()
            
            return Response({
                'message': 'Unfollowed successfully.'
            }, status=status.HTTP_200_OK)
            
        except Profile.DoesNotExist:
            return Response({
                'error': 'Profile not found'
            }, status=status.HTTP_404_NOT_FOUND)
        except Exception as e:
            return Response({
                'error': f'Error unfollowing profile: {str(e)}'
            }, status=status.HTTP_500_INTERNAL_SERVER_ERROR)
>>>>>>> 93e4bbf8

class FollowersListView(APIView):
    permission_classes = [IsAuthenticated]
    
    @swagger_auto_schema(
<<<<<<< HEAD
        operation_summary='Get user followers',
        operation_description='Get list of users who are following the specified user (or current user if no user_id provided)',
        manual_parameters=[
            openapi.Parameter(
                'user_id',
                openapi.IN_QUERY,
                description='ID of the user whose followers to get (optional, defaults to current user)',
                type=openapi.TYPE_STRING,
                format=openapi.FORMAT_UUID,
                required=False,
                example='123e4567-e89b-12d3-a456-426614174000'
=======
        operation_summary='Get profile followers',
        operation_description='Get list of profiles who are following the specified profile (or current profile if no profile_id provided)',
        manual_parameters=[
            openapi.Parameter(
                'profile_id',
                openapi.IN_QUERY,
                description='ID of the profile whose followers to get (optional, defaults to current profile)',
                type=openapi.TYPE_INTEGER,
                required=False,
                example=1
>>>>>>> 93e4bbf8
            )
        ],
        responses={
            200: UserFollowSerializer(many=True),
            401: openapi.Response(description="Unauthorized")
        },
        tags=['follow']
    )
    def get(self, request, *args, **kwargs):
<<<<<<< HEAD
        user_id = request.query_params.get('user_id', request.user.id)
        followers = UserFollow.objects.filter(following_id=user_id)
        serializer = UserFollowSerializer(followers, many=True)
        return Response(serializer.data)
=======
        try:
            # Get the target profile (current user's profile by default)
            profile_id = request.query_params.get('profile_id')
            if profile_id:
                from userprofile.models import Profile
                target_profile = Profile.objects.get(id=profile_id)
            else:
                target_profile = request.user.profile
            
            # Get followers
            followers = UserFollow.objects.filter(following=target_profile).select_related('follower')
            
            serializer = UserFollowSerializer(followers, many=True)
            return Response(serializer.data)
            
        except Exception as e:
            return Response({
                'error': f'Error getting followers: {str(e)}'
            }, status=status.HTTP_500_INTERNAL_SERVER_ERROR)
>>>>>>> 93e4bbf8

class FollowingListView(APIView):
    permission_classes = [IsAuthenticated]
    
    @swagger_auto_schema(
<<<<<<< HEAD
        operation_summary='Get users being followed',
        operation_description='Get list of users that the specified user is following (or current user if no user_id provided)',
        manual_parameters=[
            openapi.Parameter(
                'user_id',
                openapi.IN_QUERY,
                description='ID of the user whose following list to get (optional, defaults to current user)',
                type=openapi.TYPE_STRING,
                format=openapi.FORMAT_UUID,
                required=False,
                example='123e4567-e89b-12d3-a456-426614174000'
=======
        operation_summary='Get profiles being followed',
        operation_description='Get list of profiles that the specified profile is following (or current profile if no profile_id provided)',
        manual_parameters=[
            openapi.Parameter(
                'profile_id',
                openapi.IN_QUERY,
                description='ID of the profile whose following list to get (optional, defaults to current profile)',
                type=openapi.TYPE_INTEGER,
                required=False,
                example=1
>>>>>>> 93e4bbf8
            )
        ],
        responses={
            200: UserFollowSerializer(many=True),
            401: openapi.Response(description="Unauthorized")
        },
        tags=['follow']
    )
    def get(self, request, *args, **kwargs):
<<<<<<< HEAD
        user_id = request.query_params.get('user_id', request.user.id)
        following = UserFollow.objects.filter(follower_id=user_id)
        serializer = UserFollowSerializer(following, many=True)
        return Response(serializer.data) 
=======
        try:
            # Get the target profile (current user's profile by default)
            profile_id = request.query_params.get('profile_id')
            if profile_id:
                from userprofile.models import Profile
                target_profile = Profile.objects.get(id=profile_id)
            else:
                target_profile = request.user.profile
            
            # Get following
            following = UserFollow.objects.filter(follower=target_profile).select_related('following')
            
            serializer = UserFollowSerializer(following, many=True)
            return Response(serializer.data)
            
        except Exception as e:
            return Response({
                'error': f'Error getting following: {str(e)}'
            }, status=status.HTTP_500_INTERNAL_SERVER_ERROR) 
>>>>>>> 93e4bbf8
    <|MERGE_RESOLUTION|>--- conflicted
+++ resolved
@@ -197,38 +197,22 @@
     permission_classes = [IsAuthenticated]
     
     @swagger_auto_schema(
-<<<<<<< HEAD
-        operation_summary='Follow a user',
-        operation_description='Follow another user by providing their user ID',
-=======
         operation_summary='Follow a profile',
         operation_description='Follow another profile by providing their profile ID',
->>>>>>> 93e4bbf8
         request_body=openapi.Schema(
             type=openapi.TYPE_OBJECT,
             required=['following_id'],
             properties={
                 'following_id': openapi.Schema(
-<<<<<<< HEAD
-                    type=openapi.TYPE_STRING,
-                    format=openapi.FORMAT_UUID,
-                    description='ID of the user to follow',
-                    example='123e4567-e89b-12d3-a456-426614174000'
-=======
                     type=openapi.TYPE_INTEGER,
                     description='ID of the profile to follow',
                     example=1
->>>>>>> 93e4bbf8
                 )
             }
         ),
         responses={
             201: openapi.Response(
-<<<<<<< HEAD
-                description="User followed successfully",
-=======
                 description="Profile followed successfully",
->>>>>>> 93e4bbf8
                 schema=openapi.Schema(
                     type=openapi.TYPE_OBJECT,
                     properties={
@@ -257,16 +241,6 @@
     )
     def post(self, request, *args, **kwargs):
         following_id = request.data.get('following_id')
-<<<<<<< HEAD
-        if not following_id:
-            return Response({'error': 'following_id is required'}, status=status.HTTP_400_BAD_REQUEST)
-        if str(request.user.id) == str(following_id):
-            return Response({'error': 'You cannot follow yourself.'}, status=status.HTTP_400_BAD_REQUEST)
-        follow, created = UserFollow.objects.get_or_create(follower=request.user, following_id=following_id)
-        if not created:
-            return Response({'error': 'Already following.'}, status=status.HTTP_400_BAD_REQUEST)
-        return Response({'message': 'Followed successfully.'}, status=status.HTTP_201_CREATED)
-=======
         
         if not following_id:
             return Response({
@@ -302,44 +276,27 @@
             return Response({
                 'error': f'Error following profile: {str(e)}'
             }, status=status.HTTP_500_INTERNAL_SERVER_ERROR)
->>>>>>> 93e4bbf8
 
 class UnfollowUserView(APIView):
     permission_classes = [IsAuthenticated]
     
     @swagger_auto_schema(
-<<<<<<< HEAD
-        operation_summary='Unfollow a user',
-        operation_description='Unfollow another user by providing their user ID',
-=======
         operation_summary='Unfollow a profile',
         operation_description='Unfollow another profile by providing their profile ID',
->>>>>>> 93e4bbf8
         request_body=openapi.Schema(
             type=openapi.TYPE_OBJECT,
             required=['following_id'],
             properties={
                 'following_id': openapi.Schema(
-<<<<<<< HEAD
-                    type=openapi.TYPE_STRING,
-                    format=openapi.FORMAT_UUID,
-                    description='ID of the user to unfollow',
-                    example='123e4567-e89b-12d3-a456-426614174000'
-=======
                     type=openapi.TYPE_INTEGER,
                     description='ID of the profile to unfollow',
                     example=1
->>>>>>> 93e4bbf8
                 )
             }
         ),
         responses={
             200: openapi.Response(
-<<<<<<< HEAD
-                description="User unfollowed successfully",
-=======
                 description="Profile unfollowed successfully",
->>>>>>> 93e4bbf8
                 schema=openapi.Schema(
                     type=openapi.TYPE_OBJECT,
                     properties={
@@ -368,14 +325,6 @@
     )
     def delete(self, request, *args, **kwargs):
         following_id = request.data.get('following_id')
-<<<<<<< HEAD
-        if not following_id:
-            return Response({'error': 'following_id is required'}, status=status.HTTP_400_BAD_REQUEST)
-        deleted, _ = UserFollow.objects.filter(follower=request.user, following_id=following_id).delete()
-        if deleted:
-            return Response({'message': 'Unfollowed successfully.'}, status=status.HTTP_200_OK)
-        return Response({'error': 'Not following.'}, status=status.HTTP_400_BAD_REQUEST)
-=======
         
         if not following_id:
             return Response({
@@ -416,25 +365,11 @@
             return Response({
                 'error': f'Error unfollowing profile: {str(e)}'
             }, status=status.HTTP_500_INTERNAL_SERVER_ERROR)
->>>>>>> 93e4bbf8
 
 class FollowersListView(APIView):
     permission_classes = [IsAuthenticated]
     
     @swagger_auto_schema(
-<<<<<<< HEAD
-        operation_summary='Get user followers',
-        operation_description='Get list of users who are following the specified user (or current user if no user_id provided)',
-        manual_parameters=[
-            openapi.Parameter(
-                'user_id',
-                openapi.IN_QUERY,
-                description='ID of the user whose followers to get (optional, defaults to current user)',
-                type=openapi.TYPE_STRING,
-                format=openapi.FORMAT_UUID,
-                required=False,
-                example='123e4567-e89b-12d3-a456-426614174000'
-=======
         operation_summary='Get profile followers',
         operation_description='Get list of profiles who are following the specified profile (or current profile if no profile_id provided)',
         manual_parameters=[
@@ -445,7 +380,6 @@
                 type=openapi.TYPE_INTEGER,
                 required=False,
                 example=1
->>>>>>> 93e4bbf8
             )
         ],
         responses={
@@ -455,12 +389,6 @@
         tags=['follow']
     )
     def get(self, request, *args, **kwargs):
-<<<<<<< HEAD
-        user_id = request.query_params.get('user_id', request.user.id)
-        followers = UserFollow.objects.filter(following_id=user_id)
-        serializer = UserFollowSerializer(followers, many=True)
-        return Response(serializer.data)
-=======
         try:
             # Get the target profile (current user's profile by default)
             profile_id = request.query_params.get('profile_id')
@@ -480,25 +408,11 @@
             return Response({
                 'error': f'Error getting followers: {str(e)}'
             }, status=status.HTTP_500_INTERNAL_SERVER_ERROR)
->>>>>>> 93e4bbf8
 
 class FollowingListView(APIView):
     permission_classes = [IsAuthenticated]
     
     @swagger_auto_schema(
-<<<<<<< HEAD
-        operation_summary='Get users being followed',
-        operation_description='Get list of users that the specified user is following (or current user if no user_id provided)',
-        manual_parameters=[
-            openapi.Parameter(
-                'user_id',
-                openapi.IN_QUERY,
-                description='ID of the user whose following list to get (optional, defaults to current user)',
-                type=openapi.TYPE_STRING,
-                format=openapi.FORMAT_UUID,
-                required=False,
-                example='123e4567-e89b-12d3-a456-426614174000'
-=======
         operation_summary='Get profiles being followed',
         operation_description='Get list of profiles that the specified profile is following (or current profile if no profile_id provided)',
         manual_parameters=[
@@ -509,7 +423,6 @@
                 type=openapi.TYPE_INTEGER,
                 required=False,
                 example=1
->>>>>>> 93e4bbf8
             )
         ],
         responses={
@@ -519,12 +432,6 @@
         tags=['follow']
     )
     def get(self, request, *args, **kwargs):
-<<<<<<< HEAD
-        user_id = request.query_params.get('user_id', request.user.id)
-        following = UserFollow.objects.filter(follower_id=user_id)
-        serializer = UserFollowSerializer(following, many=True)
-        return Response(serializer.data) 
-=======
         try:
             # Get the target profile (current user's profile by default)
             profile_id = request.query_params.get('profile_id')
@@ -544,5 +451,4 @@
             return Response({
                 'error': f'Error getting following: {str(e)}'
             }, status=status.HTTP_500_INTERNAL_SERVER_ERROR) 
->>>>>>> 93e4bbf8
     