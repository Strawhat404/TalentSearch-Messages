from rest_framework import serializers
from .models import FeedPost, UserFollow
from userprofile.models import Profile
from django.core.validators import FileExtensionValidator
import os
import logging
from feed_likes.models import FeedLike
from feed_comments.models import Comment
from feed_comments.serializers import CommentSerializer

logger = logging.getLogger(__name__)

class UserFollowSerializer(serializers.ModelSerializer):
    class Meta:
        model = UserFollow
        fields = ['id', 'follower', 'following', 'created_at']
        read_only_fields = ['id', 'created_at']

class ProfileSerializer(serializers.ModelSerializer):
    photo = serializers.SerializerMethodField()
    experience_level = serializers.SerializerMethodField()
    profession = serializers.SerializerMethodField()
    follower_count = serializers.SerializerMethodField()
    following_count = serializers.SerializerMethodField()
    
    class Meta:
        model = Profile
        fields = ['id', 'name', 'photo', 'profession', 'verified', 'experience_level', 'follower_count', 'following_count']
    
    def get_photo(self, obj):
        """Get photo from related Headshot model"""
        try:
            if hasattr(obj, 'headshot') and obj.headshot and obj.headshot.professional_headshot:
                return obj.headshot.professional_headshot.url
            return None
        except Exception as e:
            logger.warning(f"Error getting photo for profile {obj.id}: {e}")
            return None
    
    def get_experience_level(self, obj):
        """Get experience_level from related Experience model"""
        try:
            if hasattr(obj, 'experience') and obj.experience and obj.experience.experience_level:
                return obj.experience.experience_level
            return None
        except Exception as e:
            logger.warning(f"Error getting experience_level for profile {obj.id}: {e}")
            return None
    
    def get_profession(self, obj):
        """Get profession from related ProfessionsAndSkills model"""
        try:
            if hasattr(obj, 'professions_and_skills') and obj.professions_and_skills:
                # Return the first profession from the professions list, or a default value
                professions = obj.professions_and_skills.professions
                if professions and len(professions) > 0:
                    return professions[0]  # Return the first profession
                return None
            return None
        except Exception as e:
            logger.warning(f"Error getting profession for profile {obj.id}: {e}")
            return None

    def get_follower_count(self, obj):
<<<<<<< HEAD
        return UserFollow.objects.filter(following=obj.user).count()

    def get_following_count(self, obj):
        return UserFollow.objects.filter(follower=obj.user).count()
=======
        return UserFollow.objects.filter(following=obj).count()

    def get_following_count(self, obj):
        return UserFollow.objects.filter(follower=obj).count()
>>>>>>> 93e4bbf8

class FeedPostSerializer(serializers.ModelSerializer):
    profile_id = serializers.IntegerField(source='profile.id', read_only=True)
    username = serializers.CharField(source='user.username', read_only=True)
    profiles = serializers.SerializerMethodField()
    likes_count = serializers.SerializerMethodField()
    comments_count = serializers.SerializerMethodField()
    user_has_liked = serializers.SerializerMethodField()
    replies = serializers.SerializerMethodField()

    media_url = serializers.FileField(
        validators=[
            FileExtensionValidator(
                allowed_extensions=['jpg', 'jpeg', 'png', 'gif', 'mp4', 'mov', 'avi'],
                message='Only image (JPG, PNG, GIF) and video (MP4, MOV, AVI) formats are supported'
            )
        ],
        help_text="Upload an image or video file"
    )

    class Meta:
        model = FeedPost
        fields = [
            'id', 'profile_id', 'username', 'content', 'media_type', 'media_url',
            'project_title', 'project_type', 'location', 'created_at', 'updated_at',
            'likes_count', 'comments_count', 'user_has_liked', 'profiles', 'replies'
        ]
        read_only_fields = ['id', 'created_at', 'updated_at', 'profile_id', 'username']

    def get_profiles(self, obj):
        try:
<<<<<<< HEAD
            profile = Profile.objects.get(user=obj.user)
            return ProfileSerializer(profile).data
        except Profile.DoesNotExist:
            # Create a basic profile data structure instead of logging a warning
            return {
                'id': None,
                'name': obj.user.name or obj.user.username,
=======
            return ProfileSerializer(obj.profile).data
        except Exception as e:
            logger.warning(f"Error getting profile for post {obj.id}: {e}")
            return {
                'id': None,
                'name': obj.profile.user.username if obj.profile and obj.profile.user else 'Unknown',
>>>>>>> 93e4bbf8
                'photo': None,
                'profession': None,
                'verified': False,
                'experience_level': None,
                'follower_count': 0,
                'following_count': 0
            }

    def get_likes_count(self, obj):
        return obj.likes.count()

    def get_comments_count(self, obj):
        return obj.comments.count()

    def get_user_has_liked(self, obj):
        request = self.context.get('request')
        if request and request.user.is_authenticated:
<<<<<<< HEAD
            return obj.likes.filter(user=request.user).exists()
=======
            try:
                user_profile = request.user.profile
                return obj.likes.filter(profile=user_profile).exists()
            except:
                return False
>>>>>>> 93e4bbf8
        return False

    def get_replies(self, obj):
        # Only get first level replies
        if obj.parent is None:  # Only get replies for top-level comments
            replies = obj.replies.all()[:5]  # Limit to 5 replies
            return CommentSerializer(replies, many=True).data
        return []

    def validate(self, data):
        """
        Validate that the media_type matches the uploaded file
        """
        media_type = data.get('media_type')
        media_url = data.get('media_url')

        if not media_url:
            raise serializers.ValidationError({
                'media_url': 'Media file is required'
            })

        # Check file extension
        ext = os.path.splitext(media_url.name)[1].lower()
        
        if media_type == 'image' and ext not in ['.jpg', '.jpeg', '.png', '.gif']:
            raise serializers.ValidationError({
                'media_url': 'Please upload a valid image file (JPG, PNG, GIF)'
            })
        elif media_type == 'video' and ext not in ['.mp4', '.mov', '.avi']:
            raise serializers.ValidationError({
                'media_url': 'Please upload a valid video file (MP4, MOV, AVI)'
            })

        return data

    def create(self, validated_data):
        # Get the user's profile
        try:
            user_profile = self.context['request'].user.profile
            validated_data['profile'] = user_profile
        except Exception as e:
            raise serializers.ValidationError(f"User profile not found: {str(e)}")
        
        # Set media_url based on media_type
        if validated_data.get('media_type') == 'image':
            validated_data['media_url'] = validated_data.pop('media_url')
        else:
            validated_data['media_url'] = validated_data.pop('media_url')
            
        return super().create(validated_data)

    def update(self, instance, validated_data):
        # Handle file updates
        if 'media_url' in validated_data:
            new_file = validated_data.get('media_url')
            if new_file:
                # Delete old file if it exists
                if instance.media_url:
                    try:
                        if os.path.isfile(instance.media_url.path):
                            os.remove(instance.media_url.path)
                    except Exception as e:
                        logger.error(f"Error deleting old media file: {e}")
                instance.media_url = new_file

        # Update other fields
        for attr, value in validated_data.items():
            if attr not in ['media_url']:  # Skip files as we handled them above
                setattr(instance, attr, value)
        
        instance.save()
        return instance 
    <|MERGE_RESOLUTION|>--- conflicted
+++ resolved
@@ -62,17 +62,10 @@
             return None
 
     def get_follower_count(self, obj):
-<<<<<<< HEAD
-        return UserFollow.objects.filter(following=obj.user).count()
-
-    def get_following_count(self, obj):
-        return UserFollow.objects.filter(follower=obj.user).count()
-=======
         return UserFollow.objects.filter(following=obj).count()
 
     def get_following_count(self, obj):
         return UserFollow.objects.filter(follower=obj).count()
->>>>>>> 93e4bbf8
 
 class FeedPostSerializer(serializers.ModelSerializer):
     profile_id = serializers.IntegerField(source='profile.id', read_only=True)
@@ -81,7 +74,6 @@
     likes_count = serializers.SerializerMethodField()
     comments_count = serializers.SerializerMethodField()
     user_has_liked = serializers.SerializerMethodField()
-    replies = serializers.SerializerMethodField()
 
     media_url = serializers.FileField(
         validators=[
@@ -98,28 +90,18 @@
         fields = [
             'id', 'profile_id', 'username', 'content', 'media_type', 'media_url',
             'project_title', 'project_type', 'location', 'created_at', 'updated_at',
-            'likes_count', 'comments_count', 'user_has_liked', 'profiles', 'replies'
+            'likes_count', 'comments_count', 'user_has_liked', 'profiles'
         ]
         read_only_fields = ['id', 'created_at', 'updated_at', 'profile_id', 'username']
 
     def get_profiles(self, obj):
         try:
-<<<<<<< HEAD
-            profile = Profile.objects.get(user=obj.user)
-            return ProfileSerializer(profile).data
-        except Profile.DoesNotExist:
-            # Create a basic profile data structure instead of logging a warning
-            return {
-                'id': None,
-                'name': obj.user.name or obj.user.username,
-=======
             return ProfileSerializer(obj.profile).data
         except Exception as e:
             logger.warning(f"Error getting profile for post {obj.id}: {e}")
             return {
                 'id': None,
                 'name': obj.profile.user.username if obj.profile and obj.profile.user else 'Unknown',
->>>>>>> 93e4bbf8
                 'photo': None,
                 'profession': None,
                 'verified': False,
@@ -137,23 +119,12 @@
     def get_user_has_liked(self, obj):
         request = self.context.get('request')
         if request and request.user.is_authenticated:
-<<<<<<< HEAD
-            return obj.likes.filter(user=request.user).exists()
-=======
             try:
                 user_profile = request.user.profile
                 return obj.likes.filter(profile=user_profile).exists()
             except:
                 return False
->>>>>>> 93e4bbf8
         return False
-
-    def get_replies(self, obj):
-        # Only get first level replies
-        if obj.parent is None:  # Only get replies for top-level comments
-            replies = obj.replies.all()[:5]  # Limit to 5 replies
-            return CommentSerializer(replies, many=True).data
-        return []
 
     def validate(self, data):
         """
