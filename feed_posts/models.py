--- conflicted
+++ resolved
@@ -78,14 +78,6 @@
         auto_now=True,
         help_text="Date and time when the post was last updated"
     )
-    parent = models.ForeignKey(
-        'self',
-        on_delete=models.CASCADE,
-        null=True,
-        blank=True,
-        related_name='replies',
-        help_text='Parent post for replies (null for top-level posts)'
-    )
 
     def __str__(self):
         return f"{self.user}'s post - {self.project_title}"
@@ -112,18 +104,6 @@
 
 class UserFollow(models.Model):
     follower = models.ForeignKey(
-<<<<<<< HEAD
-        settings.AUTH_USER_MODEL,
-        on_delete=models.CASCADE,
-        related_name='following',
-        help_text='The user who is following.'
-    )
-    following = models.ForeignKey(
-        settings.AUTH_USER_MODEL,
-        on_delete=models.CASCADE,
-        related_name='followers',
-        help_text='The user being followed.'
-=======
         Profile,
         on_delete=models.CASCADE,
         related_name='following',
@@ -134,7 +114,6 @@
         on_delete=models.CASCADE,
         related_name='followers',
         help_text='The profile being followed.'
->>>>>>> 93e4bbf8
     )
     created_at = models.DateTimeField(auto_now_add=True)
 
