--- conflicted
+++ resolved
@@ -44,137 +44,6 @@
 ls -la static
 ls -la staticfiles
 
-<<<<<<< HEAD
-# Verify migrations after running them
-echo "Migration status after running migrations:"
-python manage.py showmigrations --list
-
-# Create superuser if none exists
-echo "Creating superuser if needed..."
-DJANGO_SUPERUSER_EMAIL=${DJANGO_SUPERUSER_EMAIL:-"admin@example.com}
-DJANGO_SUPERUSER_PASSWORD=${DJANGO_SUPERUSER_PASSWORD:-"Test1234!"}
-DJANGO_SUPERUSER_NAME=${DJANGO_SUPERUSER_NAME:-"Admin User"}
-
-python manage.py shell -c "
-from django.contrib.auth import get_user_model
-User = get_user_model()
-if not User.objects.filter(email='$DJANGO_SUPERUSER_EMAIL').exists():
-    User.objects.create_superuser(
-        email='$DJANGO_SUPERUSER_EMAIL',
-        password='$DJANGO_SUPERUSER_PASSWORD',
-        name='$DJANGO_SUPERUSER_NAME'
-    )
-    print('Superuser created successfully')
-else:
-    print('Superuser already exists')
-"
-# Upgrade pip and install dependencies
-echo "Upgrading pip..."
-python -m pip install --upgrade pip
-
-echo "Installing dependencies..."
-pip install -r requirements.txt
-
-# Install daphne explicitly
-echo "Installing daphne..."
-pip install daphne==4.2.0
-
-# Create necessary directories with proper permissions
-echo "Creating necessary directories..."
-mkdir -p "$PROJECT_DIR/staticfiles"
-mkdir -p "$PROJECT_DIR/static"
-mkdir -p "$PROJECT_DIR/media"
-chmod -R 755 "$PROJECT_DIR/staticfiles"
-chmod -R 755 "$PROJECT_DIR/static"
-chmod -R 755 "$PROJECT_DIR/media"
-
-# Debug: Show Django version and static files settings
-echo "Checking Django setup..."
-python -c "import django; print(f'Django version: {django.get_version()}')"
-python manage.py check --deploy
-
-# Debug: Show database connection info (without sensitive data)
-echo "Checking database connection..."
-python manage.py shell -c "
-from django.conf import settings
-from django.db import connection
-db_engine = settings.DATABASES['default']['ENGINE']
-print(f'Database engine: {db_engine}')
-print(f'Database name: {settings.DATABASES[\"default\"][\"NAME\"]}')
-print(f'Database user: {settings.DATABASES[\"default\"][\"USER\"]}')
-print(f'Database host: {settings.DATABASES[\"default\"][\"HOST\"]}')
-"
-
-# Show migration status before running migrations
-echo "Migration status before running migrations:"
-python manage.py showmigrations --list
-
-# Debug: Check if we can connect to the database
-echo "Testing database connection..."
-python manage.py shell -c "from django.db import connection; connection.ensure_connection(); print('Database connection successful')"
-
-# Force database connection and migrations with error handling
-echo "Running migrations with error handling..."
-if ! python manage.py migrate auth --noinput; then
-    echo "Error: Auth migrations failed"
-    exit 1
-fi
-
-if ! python manage.py migrate contenttypes --noinput; then
-    echo "Error: Contenttypes migrations failed"
-    exit 1
-fi
-
-if ! python manage.py migrate authapp --noinput; then
-    echo "Error: Authapp migrations failed"
-    exit 1
-fi
-
-if ! python manage.py migrate adverts --noinput; then
-    echo "Error: Adverts migrations failed"
-    exit 1
-fi
-
-if ! python manage.py migrate --noinput; then
-    echo "Error: General migrations failed"
-    exit 1
-fi
-
-# Verify migrations after running them
-echo "Migration status after running migrations:"
-python manage.py showmigrations --list
-
-# Create superuser if none exists
-echo "Creating superuser if needed..."
-DJANGO_SUPERUSER_EMAIL=${DJANGO_SUPERUSER_EMAIL:-"admin@example.com"}
-DJANGO_SUPERUSER_PASSWORD=${DJANGO_SUPERUSER_PASSWORD:-"Test1234!"}
-DJANGO_SUPERUSER_NAME=${DJANGO_SUPERUSER_NAME:-"Admin User"}
-
-python manage.py shell -c "
-from django.contrib.auth import get_user_model
-User = get_user_model()
-if not User.objects.filter(email='$DJANGO_SUPERUSER_EMAIL').exists():
-    User.objects.create_superuser(
-        email='$DJANGO_SUPERUSER_EMAIL',
-        password='$DJANGO_SUPERUSER_PASSWORD',
-        name='$DJANGO_SUPERUSER_NAME'
-    )
-    print('Superuser created successfully')
-else:
-    print('Superuser already exists')
-"
-
-# Collect static files
-echo "Collecting static files..."
-python manage.py collectstatic --noinput
-python manage.py collectstatic --noinput --clear
-
-# Verify daphne installation
-echo "Verifying daphne installation..."
-which daphne
-daphne --version
-
-=======
 # Run migrations
 echo "Running migrations..."
 python manage.py makemigrations adverts --noinput
@@ -184,7 +53,6 @@
 echo "Collecting static files..."
 python manage.py collectstatic --noinput --clear
 
->>>>>>> fd0c5f4c
 # Create start script
 echo "Creating start script..."
 START_SCRIPT="$PROJECT_DIR/start.sh"
@@ -201,15 +69,6 @@
 echo "Activating virtual environment..."
 source /opt/render/project/src/.venv/bin/activate
 
-<<<<<<< HEAD
-# Verify daphne installation
-echo "Daphne location:"
-which daphne
-
-# Start daphne
-echo "Starting daphne server..."
-exec /opt/render/project/src/.venv/bin/daphne talentsearch.asgi:application --host 0.0.0.0 --port 10000 --workers 4
-=======
 # Verify uvicorn installation
 echo "Uvicorn location:"
 which uvicorn
@@ -217,7 +76,6 @@
 # Start uvicorn
 echo "Starting uvicorn server..."
 exec /opt/render/project/src/.venv/bin/uvicorn talentsearch.asgi:application --host 0.0.0.0 --port 10000 --workers 4
->>>>>>> fd0c5f4c
 EOF
 
 # Make start script executable
